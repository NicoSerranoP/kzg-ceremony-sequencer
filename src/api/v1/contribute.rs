use std::sync::atomic::Ordering;

use axum::{
    response::{IntoResponse, Response},
    Extension, Json,
};
use http::StatusCode;
use kzg_ceremony_crypto::interface::{Contribution, Transcript};
use serde_json::json;

use crate::{
    io::transcript::write_transcript_file,
    jwt::{errors::JwtError, Receipt},
    lobby::{clear_current_contributor, SharedContributorState},
    storage::PersistentStorage,
<<<<<<< HEAD
    AppConfig, Contribution, SessionId, SharedCeremonyStatus, SharedTranscript, Transcript,
=======
    AppConfig, SessionId, SharedState, SharedTranscript,
>>>>>>> f3e36d8b
};

pub struct ContributeReceipt {
    encoded_receipt_token: String,
}

impl IntoResponse for ContributeReceipt {
    fn into_response(self) -> Response {
        (StatusCode::OK, self.encoded_receipt_token).into_response()
    }
}

pub enum ContributeError {
    NotUsersTurn,
    InvalidContribution,
    Auth(JwtError),
}

impl IntoResponse for ContributeError {
    fn into_response(self) -> Response {
        let (status, body) = match self {
            Self::NotUsersTurn => {
                let body = Json(json!({"error" : "not your turn to participate"}));
                (StatusCode::BAD_REQUEST, body)
            }
            Self::InvalidContribution => {
                let body = Json(json!({"error" : "contribution invalid"}));
                (StatusCode::BAD_REQUEST, body)
            }
            Self::Auth(err) => return err.into_response(),
        };

        (status, body).into_response()
    }
}

pub async fn contribute<T>(
    session_id: SessionId,
    Json(contribution): Json<T::ContributionType>,
    Extension(contributor_state): Extension<SharedContributorState>,
    Extension(config): Extension<AppConfig>,
    Extension(shared_transcript): Extension<SharedTranscript<T>>,
    Extension(storage): Extension<PersistentStorage>,
    Extension(num_contributions): Extension<SharedCeremonyStatus>,
) -> Result<ContributeReceipt, ContributeError>
where
    T: Transcript + Send + Sync + 'static,
    T::ContributionType: Send,
    <<T as Transcript>::ContributionType as Contribution>::Receipt: Send,
{
    // 1. Check if this person should be contributing
    let id_token = {
        let active_contributor = contributor_state.read().await;
        let (id, session_info) = active_contributor
            .as_ref()
            .ok_or(ContributeError::NotUsersTurn)?;
        if &session_id != id {
            return Err(ContributeError::NotUsersTurn);
        }
        session_info.token.clone()
    };

    // We also know that if they were in the lobby
    // then they did not participate already because
    // when we auth participants, this is checked

    // 2. Check if the program state transition was correct
    {
        let transcript = shared_transcript.read().await;
        if transcript.verify_contribution(&contribution).is_err() {
            clear_current_contributor(contributor_state).await;
            storage
                .expire_contribution(id_token.unique_identifier())
                .await;
            return Err(ContributeError::InvalidContribution);
        }
    }

    {
        let mut transcript = shared_transcript.write().await;
        *transcript = transcript.update(&contribution);
    }

    let receipt = {
        Receipt {
            id_token,
            witness: contribution.get_receipt(),
        }
    };

    let encoded_receipt_token = receipt.encode().map_err(ContributeError::Auth)?;

    write_transcript_file(
        config.transcript_file,
        config.transcript_in_progress_file,
        shared_transcript,
    )
    .await;

    let uid = contributor_state
        .read()
        .await
        .as_ref()
        .expect("participant is guaranteed non-empty here")
        .0
        .to_string();

    clear_current_contributor(contributor_state).await;
    storage.finish_contribution(&uid).await;
    num_contributions.fetch_add(1, Ordering::Relaxed);

    Ok(ContributeReceipt {
        encoded_receipt_token,
    })
}

#[cfg(test)]
mod tests {
    use std::{
        path::PathBuf,
        sync::{atomic::AtomicUsize, Arc},
    };

    use axum::{Extension, Json};
    use chrono::DateTime;

    use crate::{
        api::v1::contribute::ContributeError,
        constants, contribute, keys,
        lobby::SharedContributorState,
        read_transcript_file,
        storage::test_storage_client,
        test_transcript::{
            TestContribution::{InvalidContribution, ValidContribution},
            TestTranscript,
        },
        test_util::create_test_session_info,
<<<<<<< HEAD
        AppConfig, Keys, SessionId, SharedTranscript, TestTranscript,
=======
        AppConfig, Keys, SessionId, SharedState, SharedTranscript,
>>>>>>> f3e36d8b
    };

    fn config() -> AppConfig {
        let mut transcript = std::env::temp_dir();
        transcript.push("transcript.json");
        let mut transcript_work = std::env::temp_dir();
        transcript_work.push("transcript.json.new");
        AppConfig {
            eth_check_nonce_at_block:    "".to_string(),
            eth_min_nonce:               0,
            github_max_creation_time:    DateTime::parse_from_rfc3339(
                constants::GITHUB_ACCOUNT_CREATION_DEADLINE,
            )
            .unwrap(),
            eth_rpc_url:                 "".to_string(),
            transcript_file:             transcript,
            transcript_in_progress_file: transcript_work,
        }
    }

    async fn init_keys() {
        keys::KEYS
            .set(
                Keys::new(keys::Options {
                    private_key: PathBuf::from("private.key"),
                    public_key:  PathBuf::from("publickey.pem"),
                })
                .await
                .unwrap(),
            )
            .ok();
    }

    #[tokio::test]
    async fn rejects_out_of_turn_contribution() {
        let db = test_storage_client().await;
        let contributor_state = SharedContributorState::default();
        let result = contribute::<TestTranscript>(
            SessionId::new(),
            Json(ValidContribution(123)),
            Extension(contributor_state),
            Extension(config()),
            Extension(SharedTranscript::default()),
            Extension(db),
            Extension(Arc::new(AtomicUsize::new(0))),
        )
        .await;
        assert!(matches!(result, Err(ContributeError::NotUsersTurn)));
    }

    #[tokio::test]
    async fn rejects_invalid_contribution() {
        init_keys().await;
        let db = test_storage_client().await;
        let contributor_state = SharedContributorState::default();
        let participant = SessionId::new();
        *contributor_state.write().await =
            Some((participant.clone(), create_test_session_info(100)));
        let result = contribute::<TestTranscript>(
            participant,
            Json(InvalidContribution(123)),
            Extension(contributor_state),
            Extension(config()),
            Extension(SharedTranscript::default()),
            Extension(db),
            Extension(Arc::new(AtomicUsize::new(0))),
        )
        .await;
        assert!(matches!(result, Err(ContributeError::InvalidContribution)));
    }

    #[tokio::test]
    async fn accepts_valid_contribution() {
        init_keys().await;
        let db = test_storage_client().await;
        let contributor_state = SharedContributorState::default();
        let participant = SessionId::new();
        let cfg = config();
        let shared_transcript = SharedTranscript::<TestTranscript>::default();

        *contributor_state.write().await =
            Some((participant.clone(), create_test_session_info(100)));
        let result = contribute::<TestTranscript>(
            participant.clone(),
            Json(ValidContribution(123)),
            Extension(contributor_state.clone()),
            Extension(cfg.clone()),
            Extension(shared_transcript.clone()),
            Extension(db.clone()),
            Extension(Arc::new(AtomicUsize::new(0))),
        )
        .await;

        assert!(matches!(result, Ok(_)));
        let transcript = read_transcript_file::<TestTranscript>(cfg.transcript_file.clone()).await;
        assert_eq!(transcript, TestTranscript {
            initial:       ValidContribution(0),
            contributions: vec![ValidContribution(123)],
        });

        *contributor_state.write().await =
            Some((participant.clone(), create_test_session_info(100)));
        let result = contribute::<TestTranscript>(
            participant.clone(),
            Json(ValidContribution(175)),
            Extension(contributor_state.clone()),
            Extension(cfg.clone()),
            Extension(shared_transcript.clone()),
            Extension(db.clone()),
            Extension(Arc::new(AtomicUsize::new(0))),
        )
        .await;

        assert!(matches!(result, Ok(_)));
        let transcript = read_transcript_file::<TestTranscript>(cfg.transcript_file.clone()).await;
        assert_eq!(transcript, TestTranscript {
            initial:       ValidContribution(0),
            contributions: vec![ValidContribution(123), ValidContribution(175)],
        });
    }
}<|MERGE_RESOLUTION|>--- conflicted
+++ resolved
@@ -13,11 +13,7 @@
     jwt::{errors::JwtError, Receipt},
     lobby::{clear_current_contributor, SharedContributorState},
     storage::PersistentStorage,
-<<<<<<< HEAD
-    AppConfig, Contribution, SessionId, SharedCeremonyStatus, SharedTranscript, Transcript,
-=======
-    AppConfig, SessionId, SharedState, SharedTranscript,
->>>>>>> f3e36d8b
+    AppConfig, SessionId, SharedTranscript, SharedCeremonyStatus,
 };
 
 pub struct ContributeReceipt {
@@ -155,11 +151,7 @@
             TestTranscript,
         },
         test_util::create_test_session_info,
-<<<<<<< HEAD
-        AppConfig, Keys, SessionId, SharedTranscript, TestTranscript,
-=======
-        AppConfig, Keys, SessionId, SharedState, SharedTranscript,
->>>>>>> f3e36d8b
+        AppConfig, Keys, SessionId, SharedTranscript,
     };
 
     fn config() -> AppConfig {
