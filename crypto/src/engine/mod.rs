//! Abstraction over the backend used for cryptographic operations.
//!
//! # To do
//!
//! * Add support for BLST backend.
//! * Better API for passing entropy (`Secret<_>` etc.)

#![allow(clippy::missing_errors_doc)] // TODO

#[cfg(feature = "arkworks")]
mod arkworks;

<<<<<<< HEAD
#[cfg(feature = "blst")]
mod blst;

use crate::{CeremonyError, G1, G2};
=======
use crate::{CeremonyError, F, G1, G2};
use secrecy::Secret;

pub type Entropy = Secret<[u8; 32]>;
pub type Tau = Secret<F>;
>>>>>>> 7d64b287

#[cfg(feature = "arkworks")]
pub use self::arkworks::Arkworks;

#[cfg(feature = "blst")]
pub use self::blst::BLST;

pub trait Engine {
    /// Verifies that the given G1 points are valid.
    ///
    /// Valid mean that they are uniquely encoded in compressed ZCash format and
    /// represent curve points in the prime order subgroup.
    fn validate_g1(points: &[G1]) -> Result<(), CeremonyError>;

    /// Verifies that the given G2 points are valid.
    ///
    /// Valid mean that they are uniquely encoded in compressed ZCash format and
    /// represent curve points in the prime order subgroup.
    fn validate_g2(points: &[G2]) -> Result<(), CeremonyError>;

    /// Verify that the pubkey contains the contribution added
    /// from `previous` to `tau`.
    fn verify_pubkey(tau: G1, previous: G1, pubkey: G2) -> Result<(), CeremonyError>;

    /// Verify that `powers` contains a sequence of powers of `tau`.
    fn verify_g1(powers: &[G1], tau: G2) -> Result<(), CeremonyError>;

    /// Verify that `g1` and `g2` contain the same values.
    fn verify_g2(g1: &[G1], g2: &[G2]) -> Result<(), CeremonyError>;

    /// Derive a secret scalar $τ$ from the given entropy.
    fn generate_tau(entropy: &Entropy) -> Tau;

    /// Multiply elements of `powers` by powers of $τ$.
    fn add_tau_g1(tau: &Tau, powers: &mut [G1]) -> Result<(), CeremonyError>;

    /// Multiply elements of `powers` by powers of $τ$.
    fn add_tau_g2(tau: &Tau, powers: &mut [G2]) -> Result<(), CeremonyError>;
}

#[cfg(feature = "bench")]
#[doc(hidden)]
pub mod bench {
    use super::*;
    use criterion::{BatchSize, BenchmarkId, Criterion};
    use rand::Rng;
    use std::iter;

    pub fn group(criterion: &mut Criterion) {
        #[cfg(feature = "arkworks")]
        arkworks::bench::group(criterion);
        #[cfg(feature = "blst")]
        blst::bench::group(criterion);
    }

    pub(super) fn bench_engine<E: Engine>(criterion: &mut Criterion, name: &str) {
        bench_validate_g1::<E>(criterion, name);
        bench_validate_g2::<E>(criterion, name);
        bench_verify_pubkey::<E>(criterion, name);
        bench_verify_g1::<E>(criterion, name);
        bench_verify_g2::<E>(criterion, name);
        bench_generate_tau::<E>(criterion, name);
        bench_add_tau_g1::<E>(criterion, name);
        bench_add_tau_g2::<E>(criterion, name);
    }

    const G1_SIZES: [usize; 5] = [1, 4096, 8192, 16384, 32768];
    const G2_SIZES: [usize; 2] = [1, 65];

    fn rand_g1() -> G1 {
        arkworks::bench::rand_g1().into()
    }

    fn rand_g2() -> G2 {
        arkworks::bench::rand_g2().into()
    }

    fn rand_entropy() -> Entropy {
        let mut rng = rand::thread_rng();
        Secret::new(rng.gen())
    }

    fn rand_tau() -> Tau {
        Arkworks::generate_tau(&rand_entropy())
    }

    fn bench_validate_g1<E: Engine>(criterion: &mut Criterion, name: &str) {
        let id = format!("engine/{}/validate_g1", name);
        for size in G1_SIZES {
            criterion.bench_with_input(
                BenchmarkId::new(id.clone(), size),
                &size,
                move |bencher, &size| {
                    bencher.iter_batched_ref(
                        || iter::repeat(rand_g1()).take(size).collect::<Vec<_>>(),
                        |points| E::validate_g1(points).unwrap(),
                        BatchSize::LargeInput,
                    );
                },
            );
        }
    }

    fn bench_validate_g2<E: Engine>(criterion: &mut Criterion, name: &str) {
        let id = format!("engine/{}/validate_g2", name);
        for size in G2_SIZES {
            criterion.bench_with_input(
                BenchmarkId::new(id.clone(), size),
                &size,
                move |bencher, &size| {
                    bencher.iter_batched_ref(
                        || iter::repeat(rand_g2()).take(size).collect::<Vec<_>>(),
                        |points| E::validate_g2(points).unwrap(),
                        BatchSize::LargeInput,
                    );
                },
            );
        }
    }

    fn bench_verify_pubkey<E: Engine>(criterion: &mut Criterion, name: &str) {
        let id = format!("engine/{}/verify_pubkey", name);
        criterion.bench_function(&id, move |bencher| {
            bencher.iter_batched(
                || (rand_g1(), rand_g1(), rand_g2()),
                |(a, b, c)| E::verify_pubkey(a, b, c),
                BatchSize::SmallInput,
            );
        });
    }

    fn bench_verify_g1<E: Engine>(criterion: &mut Criterion, name: &str) {
        let id = format!("engine/{}/verify_g1", name);
        for size in G1_SIZES {
            criterion.bench_with_input(
                BenchmarkId::new(id.clone(), size),
                &size,
                move |bencher, &size| {
                    bencher.iter_batched_ref(
                        || {
                            (
                                iter::repeat(rand_g1()).take(size).collect::<Vec<_>>(),
                                rand_g2(),
                            )
                        },
                        |(powers, tau)| E::verify_g1(powers, *tau),
                        BatchSize::LargeInput,
                    );
                },
            );
        }
    }

    fn bench_verify_g2<E: Engine>(criterion: &mut Criterion, name: &str) {
        let id = format!("engine/{}/verify_g2", name);
        for size in G2_SIZES {
            criterion.bench_with_input(
                BenchmarkId::new(id.clone(), size),
                &size,
                move |bencher, &size| {
                    bencher.iter_batched_ref(
                        || {
                            (
                                iter::repeat(rand_g1()).take(size).collect::<Vec<_>>(),
                                iter::repeat(rand_g2()).take(size).collect::<Vec<_>>(),
                            )
                        },
                        |(g1, g2)| E::verify_g2(g1, g2),
                        BatchSize::LargeInput,
                    );
                },
            );
        }
    }

    fn bench_generate_tau<E: Engine>(criterion: &mut Criterion, name: &str) {
        let id = format!("engine/{}/generate_tau", name);
        criterion.bench_function(&id, move |bencher| {
            bencher.iter_batched_ref(
                rand_entropy,
                |entropy| E::generate_tau(entropy),
                BatchSize::SmallInput,
            );
        });
    }

    fn bench_add_tau_g1<E: Engine>(criterion: &mut Criterion, name: &str) {
        let id = format!("engine/{}/add_tau_g1", name);
        for size in G1_SIZES {
            criterion.bench_with_input(
                BenchmarkId::new(id.clone(), size),
                &size,
                move |bencher, &size| {
                    bencher.iter_batched_ref(
                        || {
                            (
                                rand_tau(),
                                iter::repeat(rand_g1()).take(size).collect::<Vec<_>>(),
                            )
                        },
                        |(tau, powers)| E::add_tau_g1(tau, powers).unwrap(),
                        BatchSize::LargeInput,
                    );
                },
            );
        }
    }

    fn bench_add_tau_g2<E: Engine>(criterion: &mut Criterion, name: &str) {
        let id = format!("engine/{}/add_tau_g2", name);
        for size in G2_SIZES {
            criterion.bench_with_input(
                BenchmarkId::new(id.clone(), size),
                &size,
                move |bencher, &size| {
                    bencher.iter_batched_ref(
                        || {
                            (
                                rand_tau(),
                                iter::repeat(rand_g2()).take(size).collect::<Vec<_>>(),
                            )
                        },
                        |(tau, powers)| E::add_tau_g2(tau, powers).unwrap(),
                        BatchSize::LargeInput,
                    );
                },
            );
        }
    }
}

#[cfg(all(test, feature = "arkworks", feature = "blst"))]
mod tests {
    use crate::{
        engine::{
            arkworks::test::{arb_g1, arb_g2},
            BLST,
        },
        Arkworks, Engine, G1, G2,
    };
    use proptest::proptest;

    #[test]
    fn test_add_entropy_g1() {
        proptest!(|(p in arb_g1())| {
            let points1: &mut [G1] = &mut [p.into(); 16];
            let points2: &mut [G1] = &mut [p.into(); 16];

            BLST::add_entropy_g1([0; 32], points1).unwrap();
            Arkworks::add_entropy_g1([0; 32], points2).unwrap();

            assert_eq!(points1, points2);
        });
    }

    #[test]
    fn test_add_entropy_g2() {
        proptest!(|(p in arb_g2())| {
            let points1: &mut [G2] = &mut [p.into(); 16];
            let points2: &mut [G2] = &mut [p.into(); 16];

            BLST::add_entropy_g2([0; 32], points1).unwrap();
            Arkworks::add_entropy_g2([0; 32], points2).unwrap();

            assert_eq!(points1, points2);
        });
    }
}<|MERGE_RESOLUTION|>--- conflicted
+++ resolved
@@ -9,25 +9,19 @@
 
 #[cfg(feature = "arkworks")]
 mod arkworks;
-
-<<<<<<< HEAD
 #[cfg(feature = "blst")]
 mod blst;
 
-use crate::{CeremonyError, G1, G2};
-=======
 use crate::{CeremonyError, F, G1, G2};
 use secrecy::Secret;
 
+#[cfg(feature = "arkworks")]
+pub use self::arkworks::Arkworks;
+#[cfg(feature = "blst")]
+pub use self::blst::BLST;
+
 pub type Entropy = Secret<[u8; 32]>;
 pub type Tau = Secret<F>;
->>>>>>> 7d64b287
-
-#[cfg(feature = "arkworks")]
-pub use self::arkworks::Arkworks;
-
-#[cfg(feature = "blst")]
-pub use self::blst::BLST;
 
 pub trait Engine {
     /// Verifies that the given G1 points are valid.
