--- conflicted
+++ resolved
@@ -1,7 +1,7 @@
 use std::sync::atomic::Ordering;
 
 use crate::{
-    keys::{Keys, SharedKeys},
+    keys::SharedKeys,
     lobby::SharedLobbyState,
     Options, SharedCeremonyStatus,
 };
@@ -73,16 +73,9 @@
     }
 }
 
-<<<<<<< HEAD
-// Returns the relevant JWT information
-#[allow(clippy::unused_async)] // Required for axum function signature
-pub async fn jwt_info() -> JwtInfoResponse {
-    let address = KEYS.get().unwrap().address();
-=======
 #[allow(clippy::unused_async)]
 pub async fn jwt_info(Extension(keys): Extension<SharedKeys>) -> JwtInfoResponse {
-    let rsa_public_key_pem_as_string = keys.decode_key_to_string();
->>>>>>> 9d5e8e7c
+    let address = keys.address();
 
     JwtInfoResponse {
         alg:         "eth",
