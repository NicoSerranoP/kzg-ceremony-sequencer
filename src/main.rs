--- conflicted
+++ resolved
@@ -6,81 +6,6 @@
 #![allow(clippy::multiple_crate_versions)]
 #![allow(clippy::module_name_repetitions)]
 
-<<<<<<< HEAD
-mod api;
-mod constants;
-mod io;
-mod jwt;
-mod keys;
-mod sessions;
-mod storage;
-mod test_transcript;
-#[cfg(test)]
-mod test_util;
-
-use crate::{
-    api::v1::{
-        auth::{auth_client_link, github_callback, siwe_callback},
-        contribute::contribute,
-        info::{current_state, jwt_info, status},
-        lobby::try_contribute,
-    },
-    constants::{
-        GITHUB_OAUTH_AUTH_URL, GITHUB_OAUTH_REDIRECT_URL, GITHUB_OAUTH_TOKEN_URL,
-        LOBBY_CHECKIN_FREQUENCY_SEC, LOBBY_CHECKIN_TOLERANCE_SEC, LOBBY_FLUSH_INTERVAL,
-        SIWE_OAUTH_AUTH_URL, SIWE_OAUTH_REDIRECT_URL, SIWE_OAUTH_TOKEN_URL,
-    },
-    io::transcript::read_transcript_file,
-    keys::Keys,
-};
-=======
-use std::{
-    env,
-    sync::{atomic::AtomicUsize, Arc},
-};
-
->>>>>>> 4aa3d4c1
-use axum::{
-    extract::Extension,
-    response::Html,
-    routing::{get, post},
-    Router, Server,
-};
-use clap::Parser;
-use cli_batteries::{await_shutdown, version};
-<<<<<<< HEAD
-use eyre::{bail, ensure, eyre, Result as EyreResult};
-use kzg_ceremony_crypto::types::Transcript;
-use oauth2::{basic::BasicClient, AuthUrl, ClientId, ClientSecret, RedirectUrl, TokenUrl};
-use sessions::{SessionId, SessionInfo};
-use std::{
-    collections::{BTreeMap, BTreeSet},
-    env,
-    net::{IpAddr, Ipv4Addr, SocketAddr},
-    ops::Deref,
-    path::PathBuf,
-    sync::Arc,
-    time::Duration,
-};
-use storage::persistent_storage_client;
-use tokio::{
-    sync::RwLock,
-    time::{Instant, Interval},
-};
-=======
-use eyre::Result as EyreResult;
-use tokio::sync::RwLock;
->>>>>>> 4aa3d4c1
-use tower_http::trace::TraceLayer;
-use tracing::info;
-use url::Url;
-
-use lobby::SharedLobbyState;
-use sessions::{SessionId, SessionInfo};
-use storage::storage_client;
-
-<<<<<<< HEAD
-=======
 use crate::{
     api::v1::{
         auth::{auth_client_link, github_callback, siwe_callback},
@@ -90,12 +15,32 @@
     },
     io::{transcript, transcript::read_transcript_file},
     keys::Keys,
-    lobby::{clear_lobby_on_interval, SharedContributorState},
+    lobby::{clear_lobby_on_interval, SharedContributorState, SharedLobbyState},
     oauth::{
         github_oauth_client, siwe_oauth_client, EthAuthOptions, GithubAuthOptions, SharedAuthState,
     },
+    sessions::{SessionId, SessionInfo},
+    storage::storage_client,
     util::parse_url,
 };
+use axum::{
+    extract::Extension,
+    response::Html,
+    routing::{get, post},
+    Router, Server,
+};
+use clap::Parser;
+use cli_batteries::{await_shutdown, version};
+use eyre::Result as EyreResult;
+use kzg_ceremony_crypto::types::Transcript;
+use std::{
+    env,
+    sync::{atomic::AtomicUsize, Arc},
+};
+use tokio::sync::RwLock;
+use tower_http::trace::TraceLayer;
+use tracing::info;
+use url::Url;
 
 mod api;
 mod io;
@@ -110,7 +55,6 @@
 mod test_util;
 mod util;
 
->>>>>>> 4aa3d4c1
 pub type SharedTranscript<T> = Arc<RwLock<T>>;
 pub type SharedCeremonyStatus = Arc<AtomicUsize>;
 
