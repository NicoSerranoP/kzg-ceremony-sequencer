<<<<<<< HEAD
=======
use axum::{
    response::{IntoResponse, Response},
    Extension, Json,
};
use http::StatusCode;
use kzg_ceremony_crypto::BatchContribution;
use serde::Serialize;
use serde_json::json;
use thiserror::Error;
use tokio::time::Instant;

>>>>>>> e49679b7
use crate::{
    lobby,
    lobby::{
        clear_current_contributor, set_current_contributor, SharedContributorState,
        SharedLobbyState,
    },
    storage::{PersistentStorage, StorageError},
    SessionId, SharedTranscript,
};
use axum::{
    response::{IntoResponse, Response},
    Extension, Json,
};
use http::StatusCode;
use kzg_ceremony_crypto::BatchContribution;
use serde::Serialize;
use serde_json::json;
use tokio::time::Instant;

#[derive(Debug, Error)]
pub enum TryContributeError {
    #[error("unknown session id")]
    UnknownSessionId,
    #[error("call came too early. rate limited")]
    RateLimited,
    #[error("another contribution in progress")]
    AnotherContributionInProgress,
    #[error("error in storage layer: {0}")]
    StorageError(#[from] StorageError),
}

impl IntoResponse for TryContributeError {
    fn into_response(self) -> Response {
        let (status, body) = match self {
            Self::UnknownSessionId => {
                let body = Json(json!({
                    "error": "unknown session id",
                }));
                (StatusCode::BAD_REQUEST, body)
            }

            Self::RateLimited => {
                let body = Json(json!({
                    "error": "call came too early. rate limited",
                }));
                (StatusCode::BAD_REQUEST, body)
            }

            Self::AnotherContributionInProgress => {
                let body = Json(json!({
                    "message": "another contribution in progress",
                }));
                (StatusCode::OK, body)
            }
            Self::StorageError(err) => return err.into_response(),
        };

        (status, body).into_response()
    }
}

#[derive(Debug)]
pub struct TryContributeResponse<C> {
    contribution: C,
}

impl<C: Serialize> IntoResponse for TryContributeResponse<C> {
    fn into_response(self) -> Response {
        (StatusCode::OK, Json(self.contribution)).into_response()
    }
}

pub async fn try_contribute(
    session_id: SessionId,
    Extension(contributor_state): Extension<SharedContributorState>,
    Extension(lobby_state): Extension<SharedLobbyState>,
    Extension(storage): Extension<PersistentStorage>,
    Extension(transcript): Extension<SharedTranscript>,
    Extension(options): Extension<crate::Options>,
) -> Result<TryContributeResponse<BatchContribution>, TryContributeError> {
    let uid: String;

    // 1. Check if this is a valid session. If so, we log the ping time
    {
        let mut lobby = lobby_state.write().await;
        let info = lobby
            .participants
            .get_mut(&session_id)
            .ok_or(TryContributeError::UnknownSessionId)?;

        let min_diff =
            options.lobby.lobby_checkin_frequency - options.lobby.lobby_checkin_tolerance;

        let now = Instant::now();
        if !info.is_first_ping_attempt && now < info.last_ping_time + min_diff {
            return Err(TryContributeError::RateLimited);
        }

        info.is_first_ping_attempt = false;
        info.last_ping_time = now;

        uid = info.token.unique_identifier().to_owned();
    }

    {
        // Check if there is an existing contribution in progress
        let contributor = contributor_state.read().await;
        if contributor.is_some() {
            return Err(TryContributeError::AnotherContributionInProgress);
        }
    }

    // If this insertion fails, worst case we allow multiple contributions from the
    // same participant
    storage.insert_contributor(&uid).await?;
    set_current_contributor(contributor_state.clone(), lobby_state, session_id.clone()).await;

    // Start a timer to remove this user if they go over the `COMPUTE_DEADLINE`
    tokio::spawn(async move {
        remove_participant_on_deadline(
            contributor_state,
            storage.clone(),
            session_id,
            uid,
            options.lobby,
        )
        .await
        .unwrap(); // TODO: Handle error
    });

    let transcript = transcript.read().await;

    Ok(TryContributeResponse {
        contribution: transcript.contribution(),
    })
}

// Clears the contribution spot on `COMPUTE_DEADLINE` interval
// We use the session_id to avoid needing a channel to check if
pub async fn remove_participant_on_deadline(
    contributor_state: SharedContributorState,
    storage: PersistentStorage,
    session_id: SessionId,
    uid: String,
    options: lobby::Options,
) -> Result<(), StorageError> {
    tokio::time::sleep(options.compute_deadline).await;

    {
        // Check if the contributor has already left the position
        let contributor = contributor_state.read().await;
        if let Some((participant_session_id, _)) = contributor.as_ref() {
            //
            if participant_session_id != &session_id {
                // Abort, this means that the participant has already contributed and
                // the /contribute endpoint has removed them from the contribution spot
                return Ok(());
            }
        } else {
            return Ok(());
        }
    }

    println!(
        "User with session id {} took too long to contribute",
        &session_id.to_string()
    );

    storage.expire_contribution(&uid).await?;
    clear_current_contributor(contributor_state).await;
    Ok(())
}

#[cfg(test)]
mod tests {
    use super::*;
    use crate::{
        api::v1::lobby::TryContributeError,
        storage::storage_client,
        test_util::{create_test_session_info, test_options},
        tests::{test_transcript, DB_TEST_MUTEX},
    };
    use std::{sync::Arc, time::Duration};
    use tokio::sync::RwLock;

    #[tokio::test]
    #[allow(clippy::too_many_lines)]
    async fn lobby_try_contribute_test() {
        let _guard = DB_TEST_MUTEX.lock().await;
        let opts = test_options();
        let contributor_state = SharedContributorState::default();
        let lobby_state = SharedLobbyState::default();
        let transcript = Arc::new(RwLock::new(test_transcript()));
        let db = storage_client(&opts.storage).await.unwrap();

        let session_id = SessionId::new();
        let other_session_id = SessionId::new();

        // manually control time in tests
        tokio::time::pause();

        // no users in lobby
        let unknown_session_response = try_contribute(
            session_id.clone(),
            Extension(contributor_state.clone()),
            Extension(lobby_state.clone()),
            Extension(db.clone()),
            Extension(transcript.clone()),
            Extension(opts),
        )
        .await;
        assert!(matches!(
            unknown_session_response,
            Err(TryContributeError::UnknownSessionId)
        ));

        // add two participants to lobby
        {
            let mut state = lobby_state.write().await;
            state
                .participants
                .insert(session_id.clone(), create_test_session_info(100));
            state
                .participants
                .insert(other_session_id.clone(), create_test_session_info(100));
        }

        // "other participant" is contributing
        try_contribute(
            other_session_id.clone(),
            Extension(contributor_state.clone()),
            Extension(lobby_state.clone()),
            Extension(db.clone()),
            Extension(transcript.clone()),
            Extension(test_options()),
        )
        .await
        .unwrap();
        let contribution_in_progress_response = try_contribute(
            session_id.clone(),
            Extension(contributor_state.clone()),
            Extension(lobby_state.clone()),
            Extension(db.clone()),
            Extension(transcript.clone()),
            Extension(test_options()),
        )
        .await;
        assert!(matches!(
            contribution_in_progress_response,
            Err(TryContributeError::AnotherContributionInProgress)
        ));

        // call the endpoint too soon - rate limited, other participant computing
        tokio::time::advance(Duration::from_secs(5)).await;
        let too_soon_response = try_contribute(
            session_id.clone(),
            Extension(contributor_state.clone()),
            Extension(lobby_state.clone()),
            Extension(db.clone()),
            Extension(transcript.clone()),
            Extension(test_options()),
        )
        .await;

        assert!(
            matches!(too_soon_response, Err(TryContributeError::RateLimited),),
            "response expected: Err(TryContributeError::RateLimited) actual: {:?}",
            too_soon_response
        );

        // "other participant" finished contributing
        {
            let mut state = contributor_state.write().await;
            *state = None;
        }

        // call the endpoint too soon - rate limited, no one computing
        tokio::time::advance(Duration::from_secs(5)).await;
        let too_soon_response = try_contribute(
            session_id.clone(),
            Extension(contributor_state.clone()),
            Extension(lobby_state.clone()),
            Extension(db.clone()),
            Extension(transcript.clone()),
            Extension(test_options()),
        )
        .await;
        assert!(matches!(
            too_soon_response,
            Err(TryContributeError::RateLimited)
        ));

        // wait enough time to be able to contribute
        tokio::time::advance(Duration::from_secs(19)).await;
        let success_response = try_contribute(
            session_id.clone(),
            Extension(contributor_state.clone()),
            Extension(lobby_state.clone()),
            Extension(db.clone()),
            Extension(transcript.clone()),
            Extension(test_options()),
        )
        .await;
        assert!(matches!(
            success_response,
            Ok(TryContributeResponse {
                contribution: BatchContribution { .. },
            })
        ));
    }
}<|MERGE_RESOLUTION|>--- conflicted
+++ resolved
@@ -1,17 +1,3 @@
-<<<<<<< HEAD
-=======
-use axum::{
-    response::{IntoResponse, Response},
-    Extension, Json,
-};
-use http::StatusCode;
-use kzg_ceremony_crypto::BatchContribution;
-use serde::Serialize;
-use serde_json::json;
-use thiserror::Error;
-use tokio::time::Instant;
-
->>>>>>> e49679b7
 use crate::{
     lobby,
     lobby::{
@@ -29,6 +15,7 @@
 use kzg_ceremony_crypto::BatchContribution;
 use serde::Serialize;
 use serde_json::json;
+use thiserror::Error;
 use tokio::time::Instant;
 
 #[derive(Debug, Error)]
